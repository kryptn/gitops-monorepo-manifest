[package]
name = "manifest"
version = "0.1.13"
edition = "2021"
repository = "https://github.com/kryptn/gitops-monorepo-manifest"

# See more keys and their definitions at https://doc.rust-lang.org/cargo/reference/manifest.html

[dependencies]
anyhow = "1.0.72"
clap = { version = "4.4.4", features = ["derive"] }
git2 = { version = "0.17.2", default-features = false, features = ["vendored-openssl", "ssh", "ssh_key_from_memory", "https"] }
glob = "0.3.1"
serde = { version = "1.0.188", features = ["derive"] }
<<<<<<< HEAD
serde_json = "1.0.103"
serde_yaml = "0.9.25"
=======
serde_json = "1.0.107"
serde_yaml = "0.9.23"
>>>>>>> 39a95baf
tracing = "0.1.37"
tracing-subscriber = "0.3.17"

[dev-dependencies]
rstest = "0.18.2"

# The profile that 'cargo dist' will build with
[profile.dist]
inherits = "release"
lto = "thin"

# Config for 'cargo dist'
[workspace.metadata.dist]
# The preferred cargo-dist version to use in CI (Cargo.toml SemVer syntax)
cargo-dist-version = "0.0.7"
# The preferred Rust toolchain to use in CI (rustup toolchain syntax)
rust-toolchain-version = "1.69.0"
# CI backends to support (see 'cargo dist generate-ci')
ci = ["github"]
# Target platforms to build apps for (Rust target-triple syntax)
targets = ["x86_64-unknown-linux-gnu"]
# The installers to generate for each app
installers = ["shell"]

<|MERGE_RESOLUTION|>--- conflicted
+++ resolved
@@ -12,13 +12,8 @@
 git2 = { version = "0.17.2", default-features = false, features = ["vendored-openssl", "ssh", "ssh_key_from_memory", "https"] }
 glob = "0.3.1"
 serde = { version = "1.0.188", features = ["derive"] }
-<<<<<<< HEAD
-serde_json = "1.0.103"
+serde_json = "1.0.107"
 serde_yaml = "0.9.25"
-=======
-serde_json = "1.0.107"
-serde_yaml = "0.9.23"
->>>>>>> 39a95baf
 tracing = "0.1.37"
 tracing-subscriber = "0.3.17"
 
